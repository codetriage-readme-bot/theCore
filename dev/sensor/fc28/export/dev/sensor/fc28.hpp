//! \file
//! \brief FC-28 Soil Humidity/Moisture Detection Sensor Module.
//! \details No official documentation is provided whatsoever.
//! But some information can be found at:
//! - http://www.fecegypt.com/uploads/dataSheet/1480854383_water%20and%20soil.pdf
//! - http://arduinosensors.com/index.php/soil-moisture-sensor-interface-with-arduino-uno/
//!
#ifndef DEV_SENSOR_FC28_HPP_
#define DEV_SENSOR_FC28_HPP_

#include <ecl/assert.h>
#include <ecl/err.hpp>
#include <common/gpio.hpp>

namespace ecl
{

namespace sensor
{

namespace fc28_defs
{

//! Moisture value resolution. I.e. amount of bits dedicated for holding
//! the moisture. See also \ref max_moisture and \ref min_moisture
static constexpr auto resolution = 8;

//! Type that represents a moisture.
//! \details Higher and lower bound are defined by \ref max_moisture and
//! \ref min_moisture . In between amount of water contained in soil is
//! propotional to the value itself. Well, at least it is naively assumed.
//! No calibration is provided with sensor.
using moisture_type = int;

//! Maximum value of soil moisture.
//! \details Upper bound defined when sensor is fully immersed in water.
//! I.e. sampled volume contains 100% water.
static constexpr moisture_type max_moisture = (1 << resolution) - 1;

//! Minimum value of soild moisture.
//! \details Lower bound defined
//! I.e. sampled volume contains 0% water.
static constexpr moisture_type min_moisture = 0;

} // namespace fc28_defs

//! FC-28 Soil Humidity/Moisture Sensor class.
//! \tparam PowerPin Power GPIO connected to the power input of FC-28.
//! \details According to what can be found in Web, power pin must be capable
//! to supply around as 20-30 ma at 5V.
//! In practice, 3V is enough too.
//! If sensor is connected directly to the power output pin on the board and
//! there is no way to control it (usually it is always "on") then
//! \ref ecl::empty_gpio can be used in a place of PowerPin.
//! \par ADC control
//! ADC must be controlled outside of this sensor. This is required to avoid
//! any race conditions when multiple sensors access the same ADC.
//! To convert ADC sample to the moisture value, use \ref get_moisture() routine.
template<typename PowerPin = ecl::empty_gpio>
class fc28
{
public:
    //! Power-on the sensor.
    static void power_on();

    //! Power-off the sensor.
    static void power_off();

    //! Gets moisture value based on previously converted ADC sample.
<<<<<<< HEAD
    //! \tparam Stype ADC sample type.
    //! \tparam Rtype Type of resolution argument.
=======
    //! \tparam St Sample type.
    //! \tparam Rt Resolution type.
>>>>>>> 80da3ba7
    //! \param[in]  sample      ADC sample.
    //! \param[in]  resolution  ADC resolution, in bits.
    //! \param[out] moisture    Resulting moisture. Valid value can be read only
    //! if operation is successfull.
    //! \return Status of operation. err::ok indicates successfull operation.
<<<<<<< HEAD
    template<typename Stype, typename Rtype>
    static err get_moisture(Stype sample, Rtype resolution, fc28_defs::moisture_type &moisture);
=======
    template<typename St, typename Rt>
    static err get_moisture(St sample, Rt resolution, fc28_defs::moisture_type &moisture);
>>>>>>> 80da3ba7
};

//------------------------------------------------------------------------------

template<typename PowerPin>
void fc28<PowerPin>::power_on()
{
    PowerPin::set();
}

template<typename PowerPin>
void fc28<PowerPin>::power_off()
{
    PowerPin::reset();
}

template<typename PowerPin>
<<<<<<< HEAD
template<typename Stype, typename Rtype>
err fc28<PowerPin>::get_moisture(Stype sample, Rtype resolution, fc28_defs::moisture_type &moisture)
=======
template<typename St, typename Rt>
err fc28<PowerPin>::get_moisture(St sample, Rt resolution, fc28_defs::moisture_type &moisture)
>>>>>>> 80da3ba7
{
    using namespace ecl::sensor::fc28_defs;

    // Must be greather than 0.
    ecl_assert(resolution > 0);

    // Must fall within a range.
    ecl_assert(sample >= 0 && sample < (1 << resolution));

    // ADC resolution that used to test and calibrate this sensor during development.
    constexpr auto calibr_resolution = 10;

    // Maximum sensor value obtained from ADC during development.
    // Maximum value corresponds to the minumum water content in the soil.
    // Value is obtained from ADC with calibr_resolution bits of resolution.
    // In fact it equals to the maximum value produced by ADC.
    constexpr auto calibr_max_value = 0x3ff;

    // Minimum sensor value obtained from ADC during development.
    // Minimum value corresponds to the maximum water content in the soil.
    // Value is obtained from ADC with calibr_resolution bits of resolution.
    constexpr auto calibr_min_value = 0xff;

    // Range of sensor values obtained during calibration.
    constexpr auto calibr_range = calibr_max_value - calibr_min_value;

    // Range of output moisture values.
    constexpr auto out_range = max_moisture - min_moisture;

    // Map real ADC sample to a calibr_resolution space.
    auto mapped_sample = sample * (1 << calibr_resolution) / (1 << resolution);

    // Scale sample so it will fit within output range [0, 2 ^ moisture_resolution).
    // TODO: return error if mapped_sample < calibr_min_value ?
    mapped_sample = mapped_sample < calibr_min_value ? 0 : mapped_sample - calibr_min_value;
    mapped_sample = out_range * mapped_sample / calibr_range;

    // Finally, convert sample to a moisture.
    moisture = max_moisture - mapped_sample;

    return err::ok;
}

} // namespace sensor

} // namespace ecl

#endif // DEV_SENSOR_FC28_HPP_<|MERGE_RESOLUTION|>--- conflicted
+++ resolved
@@ -67,25 +67,15 @@
     static void power_off();
 
     //! Gets moisture value based on previously converted ADC sample.
-<<<<<<< HEAD
-    //! \tparam Stype ADC sample type.
-    //! \tparam Rtype Type of resolution argument.
-=======
     //! \tparam St Sample type.
     //! \tparam Rt Resolution type.
->>>>>>> 80da3ba7
     //! \param[in]  sample      ADC sample.
     //! \param[in]  resolution  ADC resolution, in bits.
     //! \param[out] moisture    Resulting moisture. Valid value can be read only
     //! if operation is successfull.
     //! \return Status of operation. err::ok indicates successfull operation.
-<<<<<<< HEAD
-    template<typename Stype, typename Rtype>
-    static err get_moisture(Stype sample, Rtype resolution, fc28_defs::moisture_type &moisture);
-=======
     template<typename St, typename Rt>
     static err get_moisture(St sample, Rt resolution, fc28_defs::moisture_type &moisture);
->>>>>>> 80da3ba7
 };
 
 //------------------------------------------------------------------------------
@@ -103,13 +93,8 @@
 }
 
 template<typename PowerPin>
-<<<<<<< HEAD
-template<typename Stype, typename Rtype>
-err fc28<PowerPin>::get_moisture(Stype sample, Rtype resolution, fc28_defs::moisture_type &moisture)
-=======
 template<typename St, typename Rt>
 err fc28<PowerPin>::get_moisture(St sample, Rt resolution, fc28_defs::moisture_type &moisture)
->>>>>>> 80da3ba7
 {
     using namespace ecl::sensor::fc28_defs;
 
