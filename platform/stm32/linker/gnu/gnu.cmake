# Linker flags.
# TODO: check redundancy when using -msoft-float and -mfloat-abi=soft together

set(STM32_DEVICE "${thecore_cfg.device}")

if(STM32_DEVICE MATCHES "STM32F4")
    set(FAMILY_CORE "-mcpu=cortex-m4")
elseif(STM32_DEVICE MATCHES "STM32L1")
    set(FAMILY_CORE "-mcpu=cortex-m3")
else()
    # Likely that additional implementation is required in order to add new stm32
    # family
<<<<<<< HEAD
    message(FATAL_ERROR "Device ${STM32_DEVICE} doesn't have any linker flags defined")
=======
    msg_fatal("Device ${CONFIG_PLATFORM_DEVICE} doesn't have any linker flags defined")
>>>>>>> 6e27a303
endif()

# TODO: alter FPU flags based on device used

set(CMAKE_C_LINK_FLAGS
    "-fuse-linker-plugin ${FAMILY_CORE} -mfpu=fpv4-sp-d16 -mfloat-abi=softfp \
    -nostartfiles -nostdlib -mthumb -flto -Wl,--gc-sections"
	CACHE STRING "Linker C flags")
set(CMAKE_CXX_LINK_FLAGS ${CMAKE_C_LINK_FLAGS} CACHE STRING "Linker C++ flags")

unset(STM32_DEVICE)<|MERGE_RESOLUTION|>--- conflicted
+++ resolved
@@ -10,11 +10,7 @@
 else()
     # Likely that additional implementation is required in order to add new stm32
     # family
-<<<<<<< HEAD
-    message(FATAL_ERROR "Device ${STM32_DEVICE} doesn't have any linker flags defined")
-=======
     msg_fatal("Device ${CONFIG_PLATFORM_DEVICE} doesn't have any linker flags defined")
->>>>>>> 6e27a303
 endif()
 
 # TODO: alter FPU flags based on device used
