--- conflicted
+++ resolved
@@ -1,18 +1,6 @@
-include(CMakeDependentOption)
-
 # Might be reviewed
 cmake_minimum_required(VERSION 3.3)
 
-<<<<<<< HEAD
-=======
-option(USE_BAR "This is bar" OFF)
-option(USE_ZOT "This is zot" OFF)
-
-CMAKE_DEPENDENT_OPTION(USE_FOO "Use Foo" ON
-                         "USE_BAR;NOT USE_ZOT" OFF)
-# TODO: bug?
-
->>>>>>> beca227c
 # Objvious
 project(mp3player)
 
