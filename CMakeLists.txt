# ASM is crucial
enable_language(ASM-ATT)

# All subproject may use tests
enable_testing()

# Obvious requirement
cmake_minimum_required(VERSION 3.4)

# Our project name
project(the_core)

# C++14 is required
set(CMAKE_CXX_STANDARD 14)

include(build_api.cmake)
include(Findcppcheck)
include(CppcheckTargets)

# TODO: add same configuration mechanism for choosing right kernel
message(STATUS "Checking [CONFIG_PLATFORM]...")
<<<<<<< HEAD
if(NOT DEFINED CONFIG_PLATFORM)
	message(FATAL_ERROR "CONFIG_PLATFORM must be set in order to use valid platform")
=======
if (NOT DEFINED CONFIG_PLATFORM)
	message(STATUS "CONFIG_PLATFORM is not set, defaulting to 'host'...")
	set(PLATFORM_NAME host)
>>>>>>> b46788d9
else()
	message(STATUS "Platform will be used: ${CONFIG_PLATFORM}")
	set(PLATFORM_NAME ${CONFIG_PLATFORM}) # For convinience
endif()

# Set general flags for C\C++ compiler and linker
set(CC_WARN_FLAGS "-Wall -Wextra -Wpedantic -Werror")
set(CXX_WARN_FLAGS "${CC_WARN_FLAGS} -Weffc++")

set(CMAKE_C_FLAGS
"${CMAKE_C_FLAGS} ${CC_WARN_FLAGS} ${CC_EXTRA_FLAGS}")
set(CMAKE_CXX_FLAGS
"${CMAKE_CXX_FLAGS} ${CC_WARN_FLAGS} ${CXX_EXTRA_FLAGS}")

# Linker definitions is propagated by the platform.
include(${CORE_DIR}/platform/common/linker.cmake)

# The top-level library target, essesnce of this project.
add_library(${PROJECT_NAME} INTERFACE)
target_link_libraries(${PROJECT_NAME} INTERFACE startup)
target_link_libraries(${PROJECT_NAME} INTERFACE ${PLATFORM_NAME})

# In order to pick proper definitions from the platform it is required
# that platform will be added in first place
add_subdirectory(platform)

<<<<<<< HEAD
# TODO: support binary stripping only for projects that requires its
# Means we are crosscompiling
if(NOT ${CMAKE_HOST_SYSTEM_NAME} STREQUAL ${CMAKE_SYSTEM_NAME})
=======
# Stripping is requested
if (${CONFIG_EXEC_STRIP})
	# Create new name
	get_filename_component(EXEC_NAME ${EXEC_PATH} NAME)

>>>>>>> b46788d9
	# Make binary from the project object file
	add_custom_target(${EXEC_NAME}_bin ALL
		COMMAND ${CMAKE_OBJCOPY} --output-format=binary
		${EXEC_PATH} ${EXEC_PATH}.bin
		DEPENDS ${EXEC_PATH}
		COMMENT "Making binary from ${EXEC_PATH} ..."
	)

	# Clean binary on 'make clean' call
	set_directory_properties(PROPERTIES ADDITIONAL_MAKE_CLEAN_FILES ${EXEC_PATH}.bin)
endif()

# Required layer only when cross-compiling
if (CMAKE_CROSSCOMPILING)
	add_subdirectory(sys)
endif()

# Rest of modules
add_subdirectory(lib)
add_subdirectory(dev)
add_subdirectory(kernel)
add_dependencies(all_cppcheck ${PROJECT_NAME})

# Doc must have access to all ignore doxygen dirs, defined elsewhere.
# Thus it is included after all the others.
add_subdirectory(doc)<|MERGE_RESOLUTION|>--- conflicted
+++ resolved
@@ -1,6 +1,5 @@
 # ASM is crucial
 enable_language(ASM-ATT)
-
 # All subproject may use tests
 enable_testing()
 
@@ -19,14 +18,9 @@
 
 # TODO: add same configuration mechanism for choosing right kernel
 message(STATUS "Checking [CONFIG_PLATFORM]...")
-<<<<<<< HEAD
 if(NOT DEFINED CONFIG_PLATFORM)
-	message(FATAL_ERROR "CONFIG_PLATFORM must be set in order to use valid platform")
-=======
-if (NOT DEFINED CONFIG_PLATFORM)
 	message(STATUS "CONFIG_PLATFORM is not set, defaulting to 'host'...")
 	set(PLATFORM_NAME host)
->>>>>>> b46788d9
 else()
 	message(STATUS "Platform will be used: ${CONFIG_PLATFORM}")
 	set(PLATFORM_NAME ${CONFIG_PLATFORM}) # For convinience
@@ -53,17 +47,11 @@
 # that platform will be added in first place
 add_subdirectory(platform)
 
-<<<<<<< HEAD
-# TODO: support binary stripping only for projects that requires its
-# Means we are crosscompiling
-if(NOT ${CMAKE_HOST_SYSTEM_NAME} STREQUAL ${CMAKE_SYSTEM_NAME})
-=======
 # Stripping is requested
 if (${CONFIG_EXEC_STRIP})
 	# Create new name
 	get_filename_component(EXEC_NAME ${EXEC_PATH} NAME)
 
->>>>>>> b46788d9
 	# Make binary from the project object file
 	add_custom_target(${EXEC_NAME}_bin ALL
 		COMMAND ${CMAKE_OBJCOPY} --output-format=binary
